--- conflicted
+++ resolved
@@ -446,127 +446,7 @@
                     results["errors"][error[0]]['kalman'].append(
                         [frames.index(frame), _pil_to_base64(image), error[0], error[3]])
 
-<<<<<<< HEAD
-                        vanilla_lengths = [len(results['vanilla_gradients'][key]) for key in
-                                           ['heatmap_3d', 'mask_3d', 'grayscale_2d']]
-                        smoothgrad_lengths = [len(results['smoothgrad'][key]) for key in
-                                              ['heatmap_3d', 'mask_3d', 'grayscale_2d']]
-
-                        if not all(len_list == vanilla_lengths[0] for len_list in vanilla_lengths) and \
-                                all(len_list == smoothgrad_lengths[0] for len_list in smoothgrad_lengths):
-                            raise RuntimeError(PARAMETER_ERROR_MESSAGE['UNEQUAL_GRADIENT_COUNT'])
-                    '''
-                    DEBUG ONLY
-                    - Once we've calculated the gradients and added them to the dict, we can save them to disk for convenience
-                    '''
-                    if gradient_technique == "Vanilla Gradients":
-                        for i in range(len(results['crops'])):
-                            np.save('pathvision/test/outs/vanilla/grayscale/grayscale_image{}.npy'.format(i),
-                                    results['vanilla']['grayscale_2d'][i])
-                            np.save('pathvision/test/outs/vanilla/heatmap/heatmap_image{}.npy'.format(i),
-                                    results['vanilla']['heatmap_3d'][i])
-
-                    elif gradient_technique == "Smoothgrad":
-                        for i in range(len(results['crops'])):
-                            np.save('pathvision/test/outs/smoothgrad/graysale/grayscale_image{}.npy'.format(i),
-                                    results['smoothgrad']['grayscale_2d'][i])
-                            np.save('pathvision/test/outs/smoothgrad/heatmap/heatmap_image{}.npy'.format(i),
-                                    results['smoothgrad']['heatmap_3d'][i])
-                else:
-                    LOGGER.info("Loading gradients from disk")
-
-                    folder = folder_dict.get(gradient_technique)
-                    # Loop through the files in the folder and load the numpy arrays
-                    for i, filename in enumerate([f for f in os.listdir(folder + "grayscale/") if f.endswith('.npy')]):
-                        np_arr = np.load(os.path.join(folder,'grayscale/grayscale_image{}.npy'.format(i)))
-                        results[technique_key]['grayscale_2d'].append(np_arr)
-                    for i, filename in enumerate([f for f in os.listdir(folder + "heatmap/") if f.endswith('.npy')]):
-                        np_arr = np.load(os.path.join(folder,'heatmap/heatmap_image{}.npy'.format(i)))
-                        results[technique_key]['heatmap_3d'].append(np_arr)
-
-                if segmentation_technique == "Panoptic Deeplab":
-                    cfg = get_cfg()
-                    # add project-specific config (e.g., TensorMask) here if you're not running a model in detectron2's core library
-                    cfg.merge_from_file(
-                        model_zoo.get_config_file("COCO-PanopticSegmentation/panoptic_fpn_R_50_3x.yaml"))
-                    cfg.MODEL.ROI_HEADS.SCORE_THRESH_TEST = 0.5  # set threshold for this model
-                    # Find a model from detectron2's model zoo. You can use the https://dl.fbaipublicfiles... url as well
-                    cfg.MODEL.DEVICE = 'cuda' if device.type == 'cuda' else 'cpu'
-                    cfg.MODEL.WEIGHTS = model_zoo.get_checkpoint_url(
-                        "COCO-PanopticSegmentation/panoptic_fpn_R_50_3x.yaml")
-                    predictor = DefaultPredictor(cfg)
-                    outputs = predictor(im_arr)
-
-                    instances = outputs["instances"].to("cpu")
-                    # Get the binary masks for each instance
-                    masks = instances.pred_masks.numpy()
-
-                    masked_gradients_list = []
-                    overlapping_pixels_list = []
-                    masked_regions = []
-
-                    original_image = results['origin']
-                    # Loop through the masks and save each one as a separate image
-
-                    for i, mask in enumerate(masks):
-                        # Convert the binary mask to a uint8 image (0s and 255s)
-                        mask = np.uint8(mask * 255)
-                        # Apply a bitwise-and operation to the original image to extract the masked region
-                        original_base_image = Image.new("RGBA", results['size'], 0)
-
-                        smoothgrad_arr = (results[technique_key]['heatmap_3d'][i])
-
-                        # The heatmap is 1.0 - 0 and comes normalised, so we'll apply the threshold now.
-
-                        # heatmap is still not normalised for some reason
-
-                        # alpha = np.sum(smoothgrad_arr, axis=-1)
-                        # alpha = np.uint8(alpha * 255)
-                        # smoothgrad_arr = np.dstack((smoothgrad_arr, alpha))
-
-                        original_base_image.paste(TF.to_pil_image(smoothgrad_arr), results['coords'][i])
-
-                        print(im_arr.shape)
-
-                        # Extract the masked region from the main image.
-                        masked_region = cv2.bitwise_and(im_arr[:, :, ::-1], im_arr[:, :, ::-1], mask=mask)
-
-
-                        im_arr = _load_image_arr(pil_img=original_base_image)
-                        im_bgr = cv2.cvtColor(im_arr, cv2.COLOR_BGR2BGRA)
-
-
-                        # Apply the binary mask to the resized gradients to keep only the gradients that are within the segment
-                        masked_gradients = cv2.bitwise_and(im_bgr, im_bgr, mask=mask)
-
-                        # # # Create a copy of the masked region to show the overlapping pixels in red
-                        # overlapping_pixels = masked_region.copy()
-                        # #
-                        # # # Set the values of the overlapping pixels to red
-                        # overlapping_pixels[..., 0] += masked_gradients.astype(overlapping_pixels.dtype)
-
-                        # Save the masked region and the masked gradients as separate images
-                        masked_regions.append(masked_region)
-                        masked_gradients_list.append(masked_gradients)
-                        # overlapping_pixels_list.append(overlapping_pixels)
-
-                    # Create a new transparent image with the size of the background image
-                    output_image = Image.new('RGBA', im_pil.size, (0, 0, 0, 0))
-
-                    # Loop through each gradient mask
-                    for grad_mask in masked_gradients_list:
-                        # Overlay the gradient mask onto the transparent image
-                        grad_mask = to_pil(grad_mask).convert('RGBA')
-                        output_image.alpha_composite(grad_mask)
-
-                    # Paste the transparent image onto the background image
-                    im_pil = im_pil.convert('RGBA')
-                    im_pil.putalpha(255)
-                    result_image = im_pil.copy()
-                    result_image.paste(_reduce_opacity(output_image, 1), (0, 0), _reduce_opacity(output_image, 1))
-=======
                 LOGGER.debug("Classes to analyse: {}".format(class_errors))
->>>>>>> 315dfd35
 
                 class_idxs = class_errors
 
